--- conflicted
+++ resolved
@@ -48,13 +48,10 @@
 
     flag = models.ForeignKey(Flag)
     capturing_team = models.ForeignKey(Team)
-<<<<<<< HEAD
+    tick = models.PositiveSmallIntegerField()
     # Number of times the flag has been attempted to submit after the intial capture, to punish repeated
     # submission
     count = models.PositiveSmallIntegerField()
-=======
-    tick = models.PositiveSmallIntegerField()
->>>>>>> 178d5c24
     timestamp = models.DateTimeField(auto_now_add=True)
 
     class Meta:
