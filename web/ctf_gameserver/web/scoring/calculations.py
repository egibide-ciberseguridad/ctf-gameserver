--- conflicted
+++ resolved
@@ -119,7 +119,7 @@
     except ZeroDivisionError:
         flag_value = None
 
-    captures = models.Capture.objects.filter(flag__service=service, tick=tick)
+    captures = models.Capture.objects.filter(flag__service=service, tick=tick, count=1)
 
     # Explicitly remove possible default ordering which could mess up the aggregation results
     flag_capture_counts_list = models.Capture.objects.filter(tick=tick, count=1).order_by().values('flag') \
@@ -128,12 +128,6 @@
 
     team_scores = defaultdict(_zero)
 
-<<<<<<< HEAD
-    for team in Team.active_not_nop_objects.all():
-        team_flags = models.Capture.objects.filter(flag__service=service, capturing_team=team,
-                                                   tick=tick, count=1).values_list('flag', flat=True)
-=======
->>>>>>> c6427de5
 
     for capture in captures:
         team_scores[capture.capturing_team] += flag_value / flag_capture_counts[capture.flag.id]
@@ -167,19 +161,14 @@
     team_scores = {}
 
     team_capture_counts_list = models.Capture.objects.filter(flag__service=service, flag__tick__gte=from_tick,
-                               tick__lte=tick).order_by().values('flag__protecting_team').annotate(value=Count('flag__protecting_team'))
+                               tick__lte=tick, count=1).order_by().values('flag__protecting_team').annotate(value=Count('flag__protecting_team'))
     team_capture_counts = {c['flag__protecting_team']: c['value'] for c in team_capture_counts_list}
 
     for team in Team.active_not_nop_objects.all():
-<<<<<<< HEAD
-        capture_count = models.Capture.objects.filter(flag__service=service, flag__protecting_team=team,
-                                                      flag__tick__gte=from_tick, tick__lte=tick, count=1).count()
-=======
         try:
             capture_count = team_capture_counts[team.pk]
         except KeyError:
             capture_count = 0
->>>>>>> c6427de5
         # For each tick, at most `valid_ticks` flags can be counted as submitted
         team_scores[team] = defense_rating(ceil(capture_count / float(valid_ticks)))
 
