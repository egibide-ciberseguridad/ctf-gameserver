{% load static %}
{% load i18n %}

<!DOCTYPE html>

<html lang="{{ LANGUAGE_CODE }}" itemscope="itemscope" itemtype="http://schema.org/WebPage"
 prefix="og: http://ogp.me/ns#">
    <head>
        <meta charset="utf-8" />

        <meta name="viewport" content="width=device-width, initial-scale=1" />
        <meta http-equiv="X-UA-Compatible" content="IE=edge" />

        <link rel="stylesheet" href="{% static 'ext/bootstrap/css/bootstrap.min.css' %}" />
        <link rel="stylesheet" href="{% static 'ext/fontawesome-free/css/fontawesome.min.css' %}" />
        <link rel="stylesheet" href="{% static 'ext/fontawesome-free/css/solid.min.css' %}" />
        <link rel="stylesheet" href="{% static 'style.css' %}" />

        <!-- Load the scripts asynchronously in the right order -->
        <script src="{% static 'ext/jquery.min.js' %}" defer="defer"></script>
        <script src="{% static 'ext/bootstrap/js/bootstrap.bundle.min.js' %}" defer="defer"></script>

        <title itemprop="name">{% block title %}{% endblock %} | {{ competition_name }}</title>

        <meta property="og:type" content="website" />
        <meta property="og:site_name" content="{{ competition_name }}" />
    </head>


    <body>
        <nav class="navbar navbar-expand-lg bg-dark mb-5" data-bs-theme="dark">
            <div class="container">
                <a class="navbar-brand" href="{{ HOME_URL }}">{{ competition_name }}</a>

                <!-- "Hamburger menu" for small screens -->
                <button class="navbar-toggler" type="button" data-bs-toggle="collapse" data-bs-target="#main-menu" aria-controls="main-menu" aria-expanded="false" aria-label="Toggle navigation">
                    <span class="navbar-toggler-icon"></span>
                </button>

                <div class="collapse navbar-collapse" id="main-menu">
                    <ul class="navbar-nav me-auto">
                        {% for category in all_categories %}
                        <li class="nav-item dropdown">
                            <a class="nav-link dropdown-toggle" href="#" role="button" data-bs-toggle="dropdown" aria-expanded="false">
                                {{ category.title }}
                            </a>

                            <ul class="dropdown-menu">
                                {% for page in category.flatpage_set.all %}
                                <li><a class="dropdown-item" href="{{ page.get_absolute_url }}">{{ page.title }}</a></li>
                                {% endfor %}
                            </ul>
                        </li>
                        {% endfor %}

                        <li class="nav-item dropdown">
                            <a class="nav-link dropdown-toggle" href="#" role="button" data-bs-toggle="dropdown" aria-expanded="false">
                                {% trans 'Competition' %}
                            </a>

                            <ul class="dropdown-menu">
                                <li><a class="dropdown-item" href="{% url 'team_list' %}">{% trans 'Registered Teams' %}</a></li>
                                {% if services_public %}
                                <li><a class="dropdown-item" href="{% url 'scoreboard' %}">{% trans 'Scoreboard' %}</a></li>
                                <li><a class="dropdown-item" href="{% url 'service_status' %}">
                                    {% trans 'Service Status' %}
                                </a></li>
                                {% endif %}
                            </ul>
                        </li>

                        {% for page in pages_without_category %}
                        <li class="nav-item"><a class="nav-link" href="{{ page.get_absolute_url }}">{{ page.title }}</a></li>
                        {% endfor %}
                    </ul>

                    <ul class="navbar-nav">
                        {% if not user.is_authenticated %}
                        {% if registration_open %}
                        <li class="nav-item"><a class="nav-link" href="{% url 'register' %}">{% trans 'Register' %}</a></li>
                        {% endif %}
                        <li class="nav-item"><a class="nav-link" href="{% url 'login' %}">{% trans 'Login' %}</a></li>
                        {% else %}
                        <li class="nav-item dropdown">
                            <a class="nav-link dropdown-toggle" href="#" role="button" data-bs-toggle="dropdown" aria-expanded="false">
                                {{ user.username }}
                            </a>

                            <ul id="user-menu" class="dropdown-menu">
                                {% if user.team %}
                                <li><span class="dropdown-item-text">{% trans 'Team number' %}: {{ user.team.net_number }}</span></li>
                                <li><hr class="dropdown-divider" /></li>
                                <li><a class="dropdown-item" href="{% url 'list_team_downloads' %}">{% trans 'Downloads' %}</a></li>
                                {% endif %}
                                {% if registration_open %}
                                <li><a class="dropdown-item" href="{% url 'edit_team' %}">{% trans 'Edit Team' %}</a></li>
                                <li><hr class="dropdown-divider" /></li>
                                {% endif %}
<<<<<<< HEAD
=======
                                <li><a class="dropdown-item" href="{% url 'status_history' %}">{% trans 'VPN Status History' %}</a></li>
                                <li><hr class="dropdown-divider" /></li>
>>>>>>> aad727f6
                                {% if user.is_staff %}
                                <li><a class="dropdown-item" href="{% url 'admin:index' %}">{% trans 'Administration' %}</a></li>
                                <li><a class="dropdown-item" href="{% url 'service_history' %}">{% trans 'Service History' %}</a></li>
                                <li><a class="dropdown-item" href="{% url 'missing_checks' %}">{% trans 'Missing Checks' %}</a></li>
                                <li><hr class="dropdown-divider" /></li>
                                {% endif %}
                                <form method="post" action="{% url 'logout' %}" class="d-inline">
                                    {% csrf_token %}
                                    <li><button type="submit" class="dropdown-item">{% translate 'Logout' %}</button></li>
                                </form>
                            </ul>
                        </li>
                        {% endif %}
                    </ul>
                </div>
            </div>
        </nav>

        {% block container %}
        {% endblock %}
    </body>
</html><|MERGE_RESOLUTION|>--- conflicted
+++ resolved
@@ -96,11 +96,6 @@
                                 <li><a class="dropdown-item" href="{% url 'edit_team' %}">{% trans 'Edit Team' %}</a></li>
                                 <li><hr class="dropdown-divider" /></li>
                                 {% endif %}
-<<<<<<< HEAD
-=======
-                                <li><a class="dropdown-item" href="{% url 'status_history' %}">{% trans 'VPN Status History' %}</a></li>
-                                <li><hr class="dropdown-divider" /></li>
->>>>>>> aad727f6
                                 {% if user.is_staff %}
                                 <li><a class="dropdown-item" href="{% url 'admin:index' %}">{% trans 'Administration' %}</a></li>
                                 <li><a class="dropdown-item" href="{% url 'service_history' %}">{% trans 'Service History' %}</a></li>
